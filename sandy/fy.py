# -*- coding: utf-8 -*-
"""
This module contains all classes and functions specific for processing fission
yield data.
"""
from tables import NaturalNameWarning
import h5py
import logging
import warnings

import pandas as pd
import numpy as np
import scipy.sparse as sps
import os

import sandy
from sandy.shared import expand_zam

__author__ = "Luca Fiorito"
__all__ = [
        "Fy",
        "fy2hdf",
        ]


minimal_fytest = pd.DataFrame(
    [[9437, 454, 942390, 380900, 0.0253e-5, 0.1 * 2, 0.02],
     [9437, 454, 942390, 551370, 0.0253e-5, 0.9 * 2, 0.09],
     [9437, 454, 942390, 380900, 500e3, 0.4 * 2, 0.04],
     [9437, 454, 942390, 551370, 500e3, 0.5 * 2, 0.05],
     [9437, 454, 942390, 541350, 500e3, 0.1 * 2, 0.01]],
    columns=["MAT", "MT", "ZAM", "ZAP", "E", "FY", "DFY"]
    )
minimal_fytest_2 = pd.DataFrame([
     [9437, 454, 942390, 591480, 500e3, 0.1, 0.04],
     [9437, 454, 942390, 591481, 500e3, 0.1 * 2, 0.05],
     [9437, 454, 942390, 601480, 500e3, 0.1 * 3, 0.01],
     [9437, 459, 942390, 591480, 500e3, 0.4 * 2, 0.04],
     [9437, 459, 942390, 591481, 500e3, 0.5 * 2, 0.05],
     [9437, 459, 942390, 601480, 500e3, 0.1 * 2, 0.01]],
    columns=["MAT", "MT", "ZAM", "ZAP", "E", "FY", "DFY"]
    )


def import_chain_yields():
    """
    Import chain yields information from information store in sandy. The
    information was taken from 'https://www-nds.iaea.org/endf349/la-ur-94-3106.pdf',
    page 18-29.

    Returns
    -------
    data : `pd.Dataframe`
        Information of the url divided into a dataframe.

    Notes
    -----
    ..note :: Values in ENDF/B-VI have been extended to cover all nuclides in
    the ENDF/B-VI decay files and also four charge units from Zp, but the
    extension does not alter the values in this document for the specific
    nuclides listed in the appendices.
    ..note :: It is recognized that even smaller independent yields have even
    larger than 100% error.Indeed, independent yields in the range of 1.0e-9 to
    1.0e-12 may be difficult to predict to better than a factor of 100. For
    this reason, all yields less than 1.0e-12 are blanked out.

    Examples
    --------
    >>> sandy.fy.import_chain_yields().head()
           ZAM	         Ch	          E	        DCh
     A				
    66	902270	8.53000e-08	2.53000e-02	2.72960e-08
    67	902270	2.16000e-07	2.53000e-02	6.91200e-08
    68	902270	8.23000e-07	2.53000e-02	2.63360e-07
    69	902270	2.35000e-06	2.53000e-02	7.52000e-07
    70	902270	5.19000e-06	2.53000e-02	1.66080e-06
    """
    letters = {'a': 0.0035, 'b': 0.0050, 'c': 0.0070, 'd': 0.01, 'e': 0.014,
               'f': 0.02, 'g': 0.028, 'h': 0.04,
               'i': 0.06, 'j': 0.08, 'k': 0.11, 'l': 0.16, 'm': 0.23,
               'n': 0.32, 'o': 0.45, 'p': 0.64}
    energy = {'t': 2.53e-2, 'f': 2000000.0, 'h': 14000000.0,
              's': 'spontaneous fission'}
    nuclides_z = {'th': 90, 'pa': 91, 'u': 92, 'np': 93, 'pu': 94, 'am': 95,
                  'cm': 96, 'cf': 98, 'es': 99, 'fm': 100}
    names = {'A': ['mass', 'u235t', 'u235f', 'u235h', 'u238f', 'u238h',
                   'pu239t', 'pu239f', 'pu241t', 'u233t', 'th232f'],
             'B': ['mass', 'u233f', 'u233h', 'u236f', 'pu239h', 'pu240f',
                   'pu241f', 'pu242f', 'th232h', 'np237f', 'cf252s'],
             'C': ['mass', 'u234f', 'u237f', 'pu240h', 'u234h', 'u236h',
                   'pu238f', 'am241f', 'am243f', 'np238f', 'cm242f'],
             'D': ['mass', 'th227t', 'th229t', 'pa231f', 'am241t', 'am241h',
                   'am242t', 'cm245t', 'cf249t', 'cf251t', 'es254t'],
             'E': ['mass', 'cf250s', 'cm244s', 'cm248s', 'es253s', 'fm254s',
                   'fm255t', 'fm256s', 'np237h', 'u232t', 'u238s'],
             'F': ['mass', 'cm243t', 'cm246s', 'cm243f', 'cm244f', 'cm246f',
                   'cm248f', 'pu242h', 'np237t', 'pu240t', 'pu242t']}
    files = ['appendix A.txt', 'appendix B.txt', 'appendix C.txt',
             'appendix D.txt', 'appendix E.txt', 'appendix F.txt']
    colspecs = [(0, 3), (3, 13), (13, 23), (23, 33), (33, 43), (43, 53),
                (53, 63), (63, 73), (73, 83), (83, 93), (93, 103)]
    data = pd.DataFrame(columns=['A', 'ZAM', 'Ch', 'E', 'DCh'])
    for file in files:
        df = pd.read_fwf(os.path.join(os.path.dirname(__file__),
                                      'appendix',
                                      'chain yields',
                                      file),
                         colspecs = colspecs,
                         names = names[file[file.find('.')-1]])[1::].rename(columns ={'mass':'A'}).set_index('A')
        df = df.stack().to_frame().reset_index().rename(columns = {'level_1': 'ZAM', 0: 'Ch'})
        df['E'] = [value for index, valor in df['ZAM'].items()
                   for key, value in energy.items() if key in valor[-2:]]
        df['ZAM'] = [valor[::-1].replace(key, '', 1)[::-1]
                     for index, valor in df['ZAM'].items()
                     for key, value in energy.items() if key in valor[-2:]]
        df['ZAM'] = [nuclides_z[valor[:-3]]*10000 + 10*int(valor[-3:])
                     for index, valor in df['ZAM'].items()]
        df['DCh'] = df['Ch'].str[-1].replace(letters, regex=True)
        df['Ch'] = df['Ch'].str[:-1].astype(float)
        df['DCh'] = df['Ch']*df['DCh']
        df['A'] = df['A'].astype(int)
        df = df[df.E != 'spontaneous fission']
        data = data.append(df.reset_index(drop=True))
    data = data.sort_values(['ZAM', 'E'], ascending=[True, False])\
               .reset_index(drop=True).set_index('A')
    return data


class Fy():
    """
    Object for fission yield data.

    Attributes
    ----------
    data : `pandas.DataFrame`
        source of fission yield data

    Methods
    -------
    custom_perturbation
        Apply a custom perturbation to a given fission yield
    energy_table
        Interpolate cross sections over new grid structure
    _expand_zam
        Add columns `Z`, `A` and `M` of the fissioning isotope
    _expand_zap
        Add columns `Z`, `A` and `M` of the fission product
    filter_by
        Apply condition to fission yield data
    from_endf6
         Extract fission yields from `Endf6` instance
    to_endf6
        Update fission yield data in `Endf6` instance
    to_hdf5
        Write fission yield data to hdf5 file
    """

    _columns = ["MAT", "MT", "ZAM", "ZAP", "E", "FY", "DFY"]

    def __repr__(self):
        return self.data.__repr__()

    def __init__(self, df, **kwargs):
        self.data = pd.DataFrame(df, **kwargs)

    @property
    def data(self):
        """
        Dataframe of fission yield data with the following columns:

            - `MAT` : MAT number
            - `MT` : MT number
            - `ZAM` : `Z*1000 + A*10 + M` for the parent (fissioning) nuclide
            - `ZAP` : `Z*1000 + A*10 + M` for the daughter nuclide
                      (fission product)
            - `E` : fissioning energy
            - `FY` : fission yield (fraction)

        Returns
        -------
        `pandas.DataFrame`
            tabulated fission yields

        Examples
        --------
        >>> Fy(minimal_fytest)
            MAT   MT     ZAM     ZAP           E          FY         DFY
        0  9437  454  942390  380900 2.53000e-07 2.00000e-01 2.00000e-02
        1  9437  454  942390  551370 2.53000e-07 1.80000e+00 9.00000e-02
        2  9437  454  942390  380900 5.00000e+05 8.00000e-01 4.00000e-02
        3  9437  454  942390  551370 5.00000e+05 1.00000e+00 5.00000e-02
        4  9437  454  942390  541350 5.00000e+05 2.00000e-01 1.00000e-02
        """
        return self._data

    @data.setter
    def data(self, data):
        self._data = data[self._columns]

    def energy_table(self, key, by="ZAM", kind="independent"):
        """
        Pivot dataframe of tabulated fission yields as a function of energy.
        Columns are determined by keyword argument `'by'`.

        Parameters
        ----------
        key : `int`
            MAT or ZAM number used as columns of the pivot table
        by : `str`, optional, default is `'ZAM'`
            column name used as columns in the pivot table
        kind : `str`, optional, default is `'independent'`
            either `'independent'` or `'cumulative'`

        Returns
        -------
        `pandas.DataFrame`
            tabulated fission yields

        Notes
        -----
        ..note :: if a fission product has a yield at say, thermal energy but
                  not at fast, then a fast yield of zero will be assigned.

        Raises
        ------
        `ValueError`
            if `kind` is neither `'independent'` nor `'cumulative'`

        Examples
        --------
        >>> Fy(minimal_fytest).energy_table(942390)
        ZAP              380900      541350      551370
        E                                              
        2.53000e-07 2.00000e-01 0.00000e+00 1.80000e+00
        5.00000e+05 8.00000e-01 2.00000e-01 1.00000e+00
        """
        df = self.data
        if kind == "independent":
            mt = 454
        elif kind == "cumulative":
            mt = 459
        else:
            msg = "`kind` must be either `'independent'` or `'cumulative'`"
            raise ValueError(msg)
        condition = (df[by] == key) & (df.MT == mt)
        # if i use fill_value in pivot_table it replaces small values
        # (e.g. 2.88210e-12) with zero. Use fillna!!!
        return pd.pivot_table(
                    df[condition],
                    index="E",
                    columns="ZAP",
                    values="FY",
                    ).fillna(0.)

    def _expand_zap(self):
        """
        Produce dataframe with three extra columns containing the `Z`, `A` and
        `M` numbers of the **parent** (fissioning) nuclide.

        Returns
        -------
        `pandas.DataFrame`
            dataframe with Z, A and M columns.

        >>> Fy(minimal_fytest)._expand_zap()
             MAT 	 MT 	   ZAM 	   ZAP 	          E 	         FY 	        DFY 	 Z 	 A 	    M
        0 	9437 	454 	942390 	380900 	2.53000e-07 	2.00000e-01 	2.00000e-02 	38 	90 	    0
        1 	9437 	454 	942390 	551370 	2.53000e-07 	1.80000e+00 	9.00000e-02 	55 	137 	0
        2 	9437 	454 	942390 	380900 	5.00000e+05 	8.00000e-01 	4.00000e-02 	38 	90 	    0
        3 	9437 	454 	942390 	551370 	5.00000e+05 	1.00000e+00 	5.00000e-02 	55 	137 	0
        4 	9437 	454 	942390 	541350 	5.00000e+05 	2.00000e-01 	1.00000e-02 	54 	135 	0
        """
        expand_zam = sandy.shared.expand_zam
        zam = pd.DataFrame(map(expand_zam, self.data.ZAP),
                           columns=["Z", "A", "M"],
                           dtype=int)
        return self.data.assign(Z=zam.Z, A=zam.A, M=zam.M)

    def _expand_zam(self):
        """
        Produce dataframe with three extra columns containing the `Z`, `A` and
        `M` numbers of the **daughter** nuclide (fission product).

        Returns
        -------
        `pandas.DataFrame`
            dataframe with Z, A and M columns.

        >>> Fy(minimal_fytest)._expand_zam()
            MAT 	MT 	ZAM 	ZAP 	E 	FY 	DFY 	Z 	A 	M
        0 	9437 	454 	942390 	380900 	2.53000e-07 	2.00000e-01 	2.00000e-02 	94 	239 	0
        1 	9437 	454 	942390 	551370 	2.53000e-07 	1.80000e+00 	9.00000e-02 	94 	239 	0
        2 	9437 	454 	942390 	380900 	5.00000e+05 	8.00000e-01 	4.00000e-02 	94 	239 	0
        3 	9437 	454 	942390 	551370 	5.00000e+05 	1.00000e+00 	5.00000e-02 	94 	239 	0
        4 	9437 	454 	942390 	541350 	5.00000e+05 	2.00000e-01 	1.00000e-02 	94 	239 	0
        """
        zam = pd.DataFrame(map(expand_zam, self.data.ZAM),
                           columns=["Z", "A", "M"],
                           dtype=int)
        return self.data.assign(Z=zam.Z, A=zam.A, M=zam.M)

    def get_mass_yield(self, zam, e):
        """
        Obtain mass yields from the following model: ChY = S * IFY

        Parameters
        ----------
        zam : `int`
            ZAM number of the fissioning nuclide.
        e : `float`
            Energy of the fissioning system.

        Returns
        -------
        `pandas.Series`
            mass yield obtained from ChY = S * IFY

        Examples
        --------
        >>> tape_nfpy = sandy.get_endf6_file("jeff_33",'nfpy','all')
        >>> nfpy = Fy.from_endf6(tape_nfpy)
        >>> nfpy.get_mass_yield(922350, 0.0253).loc[148]
        0.0169029147
        """
        # Filter FY data:
        conditions = {'ZAM': zam, "E": e, 'MT': 454}
        fy_data = self._filters(conditions).data.set_index('ZAP').FY
        chain_data = self._filters({'ZAM': zam, "E": e})
        kind = 'mass yield'
        S = _gls_setup(chain_data, kind)
        chain = sandy._y_calc(fy_data, S)
        return chain.rename('mass yield')

    def get_chain_yield(self, zam, e, decay_data, **kwargs):
        """
        Obtain chain yields from the following model: ChY = S * IFY

        Parameters
        ----------
        zam : `int`
            ZAM number of the fissioning nuclide.
        e : `float`
            Energy of the fissioning system.
        decay_data : `sandy.DecayData`
            Radioactive nuclide data from where to obtain chain sensitivities.
        kwargs : `dict`
            keyword arguments for method `get_decay_chains`

        Returns
        -------
        `pandas.Series`
            Chain yield obtained from ChY = S * IFY

        Examples
        --------
        >>> zam = [591480, 591481, 601480]
        >>> decay_minimal = sandy.get_endf6_file("jeff_33", 'decay', zam)
        >>> decay_fytest = sandy.DecayData.from_endf6(decay_minimal)
        >>> npfy = sandy.Fy(minimal_fytest_2)
        >>> chain = npfy.get_chain_yield(942390, 500e3, decay_fytest).iloc[0].round(2) 
        >>> assert chain == 0.6
        """
        # Filter FY data:
        conditions = {'ZAM': zam, "E": e, 'MT': 454}
        fy_data = self._filters(conditions).data.set_index('ZAP').FY
        kind = 'chain yield'
        S = _gls_setup(decay_data, kind)
        chain = sandy._y_calc(fy_data, S)
        return chain.rename('chain yield')

    def get_mass_yield_sensitivity(self):
        """
        Obtain the mass yield sensitivity matrix based only on the
        information given in the `Fy` object (no decay data).

        Returns
        -------
        mass_yield_sensitivity : `pandas.DataFrame`
            Mass yield sensitivity matrix. Mass number in index and ZAM of
            fission products in columns.

        Examples
        --------
        >>> zap =pd.Index([551480, 551490, 561480, 561490, 571480, 571490, 581480, 591480, 591481, 601480])
        >>> tape_nfpy = sandy.get_endf6_file("jeff_33",'nfpy','all')
        >>> zam = 922350
        >>> energy = 0.0253
        >>> conditions = {'ZAM': zam, 'E': energy}
        >>> nfpy = Fy.from_endf6(tape_nfpy)._filters(conditions)
        >>> nfpy.get_mass_yield_sensitivity().loc[148, zap]
        551480   1.00000e+00
        551490   0.00000e+00
        561480   1.00000e+00
        561490   0.00000e+00
        571480   1.00000e+00
        571490   0.00000e+00
        581480   1.00000e+00
        591480   1.00000e+00
        591481   1.00000e+00
        601480   1.00000e+00
        Name: 148, dtype: float64
        """
        # Filter FY data:
        fy_data = self.filter_by('MT', 454)._expand_zap()\
                      .set_index('A')[['ZAP']]
        # Create mass yield sensitivity
        groups = fy_data.groupby(fy_data.index)['ZAP'].value_counts()
        groups = groups.to_frame()\
                       .rename(columns={'ZAP': 'value'})\
                       .reset_index()
        mass_yield_sensitivity = groups.pivot_table(
            index='A',
            columns='ZAP',
            values='value',
            aggfunc="sum"
            ).fillna(0)
        return mass_yield_sensitivity

    def custom_perturbation(self, pert, **kwargs):
        """
        Apply a custom perturbation to a given fission yield.

        Parameters
        ----------
        zam : `int`
            ZAM number of the material to which perturbations are to be
            applied.
        mt : `int`
            MT reaction number of the FY to which perturbations are to be
            applied either 454 or 459.
        e : `float`
            Energy of the fissioning system to which which perturbations
            are to be applied.
        zap : `int`
            ZAP of the product to which perturbations are to be
            applied.
        pert : `float` or 1D iterable
            Perturbation coefficients as ratio values.

        Returns
        -------
        `Fy`
            Fission yield instance with applied perturbation.

        Examples
        --------
        >>> tape = sandy.get_endf6_file("jeff_33", 'nfpy', 'all')
        >>> nfpy = Fy.from_endf6(tape)
        >>> nfpy_pert = nfpy.custom_perturbation(0.9, zam=922350, mt=459, e=0.0253, zap=551370)
        >>> comp = nfpy_pert.data.query('ZAM==922350 & ZAP==551370 & MT==459 & E==0.0253').squeeze().FY
        >>> assert np.setdiff1d(nfpy_pert.data.values, nfpy.data.values) == comp

        Same perturbation for IFY and CFY:
        >>> nfpy_pert = nfpy.custom_perturbation(0.9, zam=922350, e=0.0253, zap=551370)
        >>> comp = nfpy_pert.data.query('ZAM==922350 & ZAP==551370 & E==0.0253').squeeze().FY
        >>> assert (np.setdiff1d(nfpy_pert.data.values, nfpy.data.values) == comp).all()

        Different perturbation for IFY and CFY:
        >>> nfpy_pert = nfpy.custom_perturbation([0.9, 1.2], zam=922350, e=0.0253, zap=551370)
        >>> comp = nfpy_pert.data.query('ZAM==922350 & ZAP==551370 & E==0.0253').squeeze().FY
        >>> assert (np.setdiff1d(nfpy_pert.data.values, nfpy.data.values) == comp).all()

        Perturb all values:
        >>> nfpy_pert = nfpy.custom_perturbation(0.9)
        >>> (nfpy_pert.data.FY.values.sum()/nfpy.data.FY.values.sum()).round(2)
        0.9
        """
        df = self.data.copy()
        pert_ = pd.Series(pert).values
        if "zam" in kwargs or "zap" in kwargs or "mt" in kwargs or "e" in kwargs:
            mask = ""
            for key, value in kwargs.items():
                key = key.upper()
                mask += key + f" == {value} & "
            mask = mask[:mask.rfind('&')]
            pert_index = df.query(mask).FY.index
            pert = pd.DataFrame({"FY": df.query(mask).FY.values * pert_},
                                index=pert_index)
        else:
            pert = pd.DataFrame({"FY": df.FY.values * pert_},
                                index=df.index)
        df.update(pert)
        return self.__class__(df)

    def apply_bmatrix(self, zam, e, decay_data, rows=None,
                      keep_fy_index=False, threshold=None, fill_negative=None):
        """
        Perform IFY = (1-B)*CFY equation to calculate IFY in a given zam
        for a given energy and apply into the original data.

        Parameters
        ----------
        zam : `int`
            ZAM number of the material to which calculations are to be
            applied.
        e : `float`
            Energy to which calculations are to be applied.
        decay_data : `sandy.DecayData`
            Radioactive nuclide data for several isotopes.
        sparse : `bool`, optional
            Option to use sparse matrix for calculations. The default is False.
        rows : `int`, optional
            Option to use row calculation for matrix calculations. This option
            defines the number of lines to be taken into account in each loop.
            The default is None.
        keep_fy_index : `bool`, optional
            Option that allows you to output only the CFY results that were
            part of the original `sandy.Fy` object. The default is False.
        threshold : `int`, optional
            Optional argument to avoid numerical fluctuations or
            values so small that they do not have to be taken into
            account. The default is None.
         fill_negative: `float`, optional
            Optional argument to avoid negative IFY after applying this method.
            Since the sensitivity of the method is (1-B), if the nucleus in
            question has a small CFY and is a common product in several decays,
            there is a possibility that the calculated IFY will be negative.
            This option allows us to change all negative values to a value
            chosen by the user. The default is None.

        Returns
        -------
        `sandy.Fy`
            Fission yield instance with IFY calculated for a given combination
            of ZAM/e/decay_data.

        Notes
        -----
        .. note:: This method applies a perturbation to certain IFYs,
        since the equation IFY = (1-B)*CFY is not satisfied for all nuclei.
        .. note:: Some cores may have a negative calculated IFY, which is
        impossible. Therefore, there is a `fill_negative` option that allows us
        to change these negative values to a value chosen by the user.

        Examples
        --------
        >>> zam = [591480, 591481, 601480]
        >>> decay_minimal = sandy.get_endf6_file("jeff_33", 'decay', zam)
        >>> decay_fytest = sandy.DecayData.from_endf6(decay_minimal)
        >>> npfy = Fy(minimal_fytest_2)
        >>> npfy_pert = npfy.apply_bmatrix(942390, 5.00000e+05, decay_fytest)
        >>> npfy_pert.data[npfy_pert.data.MT == 454]
        	 MAT	 MT	   ZAM	   ZAP	          E	          FY	        DFY
        3	9437	454	942390	591480	5.00000e+05	 8.00000e-01	4.00000e-02
        4	9437	454	942390	591481	5.00000e+05	 1.00000e+00	5.00000e-02
        5	9437	454	942390	601480	5.00000e+05	-1.60000e+00	1.00000e-01
        6	9437	454	942390	621480	5.00000e+05	-2.00000e-01	1.00000e-02

        >>> npfy_pert = npfy.apply_bmatrix(942390, 5.00000e+05, decay_fytest, rows=1)
        >>> npfy_pert.data[npfy_pert.data.MT == 454]
        	 MAT	 MT	   ZAM	   ZAP	          E	          FY	        DFY
        3	9437	454	942390	591480	5.00000e+05	 8.00000e-01	4.00000e-02
        4	9437	454	942390	591481	5.00000e+05	 1.00000e+00	5.00000e-02
        5	9437	454	942390	601480	5.00000e+05	-1.60000e+00	1.00000e-01
        6	9437	454	942390	621480	5.00000e+05	-2.00000e-01	1.00000e-02

        >>> npfy_pert = npfy.apply_bmatrix(942390, 5.00000e+05, decay_fytest, fill_negative=0)
        >>> npfy_pert.data[npfy_pert.data.MT == 454]
        	 MAT	 MT	   ZAM	   ZAP	          E	          FY	        DFY
        3	9437	454	942390	591480	5.00000e+05	 8.00000e-01	4.00000e-02
        4	9437	454	942390	591481	5.00000e+05	 1.00000e+00	5.00000e-02
        5	9437	454	942390	601480	5.00000e+05	 0.00000e+00	0.00000e+00
        6	9437	454	942390	621480	5.00000e+05	 0.00000e+00	0.00000e+00

        >>> npfy_pert = npfy.apply_bmatrix(942390, 5.00000e+05, decay_fytest, rows=1, fill_negative=0)
        >>> npfy_pert.data[npfy_pert.data.MT == 454]
        	 MAT	 MT	   ZAM	   ZAP	          E	          FY	        DFY
        3	9437	454	942390	591480	5.00000e+05	 8.00000e-01	4.00000e-02
        4	9437	454	942390	591481	5.00000e+05	 1.00000e+00	5.00000e-02
        5	9437	454	942390	601480	5.00000e+05	 0.00000e+00	0.00000e+00
        6	9437	454	942390	621480	5.00000e+05	 0.00000e+00	0.00000e+00
        
        >>> zam = [591480, 591481, 601480]
        >>> decay_minimal = sandy.get_endf6_file("jeff_33", 'decay', zam)
        >>> decay_fytest = sandy.DecayData.from_endf6(decay_minimal)
        >>> npfy = Fy(minimal_fytest_2)
        >>> npfy_pert = npfy.apply_bmatrix(942390, 5.00000e+05, decay_fytest, keep_fy_index=True)
        >>> npfy_pert.data[npfy_pert.data.MT == 454]
             MAT	 MT	   ZAM	   ZAP	          E	         FY	            DFY
        3	9437	454	942390	591480	5.00000e+05	 8.00000e-01	4.00000e-02
        4	9437	454	942390	591481	5.00000e+05	 1.00000e+00	5.00000e-02
        5	9437	454	942390	601480	5.00000e+05	-1.60000e+00	1.00000e-01

        >>> npfy_pert = npfy.apply_bmatrix(942390, 5.00000e+05, decay_fytest, rows=1, keep_fy_index=True)
        >>> npfy_pert.data[npfy_pert.data.MT == 454]
             MAT	 MT	   ZAM	   ZAP	          E	         FY	            DFY
        3	9437	454	942390	591480	5.00000e+05	 8.00000e-01	4.00000e-02
        4	9437	454	942390	591481	5.00000e+05	 1.00000e+00	5.00000e-02
        5	9437	454	942390	601480	5.00000e+05	-1.60000e+00	1.00000e-01

        >>> npfy_pert = npfy.apply_bmatrix(942390, 5.00000e+05, decay_fytest, keep_fy_index=True, fill_negative=0)
        >>> npfy_pert.data[npfy_pert.data.MT == 454]
             MAT	 MT	   ZAM	   ZAP	          E	         FY	            DFY
        3	9437	454	942390	591480	5.00000e+05	 8.00000e-01	4.00000e-02
        4	9437	454	942390	591481	5.00000e+05	 1.00000e+00	5.00000e-02
        5	9437	454	942390	601480	5.00000e+05	 0.00000e+00	0.00000e+00

        >>> npfy_pert = npfy.apply_bmatrix(942390, 5.00000e+05, decay_fytest, rows=1, keep_fy_index=True, fill_negative=0)
        >>> npfy_pert.data[npfy_pert.data.MT == 454]
             MAT	 MT	   ZAM	   ZAP	          E	         FY	            DFY
        3	9437	454	942390	591480	5.00000e+05	 8.00000e-01	4.00000e-02
        4	9437	454	942390	591481	5.00000e+05	 1.00000e+00	5.00000e-02
        5	9437	454	942390	601480	5.00000e+05	 0.00000e+00	0.00000e+00
        """
        # Obtain the data:
        data = self.data.copy()
        conditions = {'ZAM': zam, 'MT': 459, "E": e}
        fy_data = self._filters(conditions).data
        mat = fy_data.MAT.iloc[0]
        cov_data = fy_data.set_index('ZAP')['DFY']
        fy_data = fy_data.set_index('ZAP')['FY']
        if keep_fy_index:
            original_index = fy_data.index
        B = decay_data.get_bmatrix()
        if 10 in B.index:
            B.drop(index=10, inplace=True)
        if 10 in B.columns:
            B.drop(columns=10, inplace=True)
        # Put the data in a appropriate format:
        index, columns = B.index, B.columns
        # Creating (1-B) matrix:
        B = sps.csc_matrix(B)
        unit = sps.csc_matrix(sps.identity(B.shape[0]))
        C = unit - B
        sensitivity = pd.DataFrame(C.toarray(), index=index, columns=columns)
        # Rest of the data
        mask = (data.ZAM == zam) & (data.MT == 454) & (data.E == e)
        data = data.loc[~mask]
        columns_union = columns.union(fy_data.index)
        sensitivity = sensitivity.reindex(columns=columns_union).fillna(0)
        if len(columns) != len(columns_union):
            sensitivity = sensitivity.reindex(index=columns_union).fillna(0)
        np.fill_diagonal(sensitivity.values, 1)
        fy_data = fy_data.reindex(columns_union).fillna(0)
        cov_data = cov_data.reindex(columns_union).fillna(0)
        cov_data = sandy.CategoryCov.from_var(cov_data)
        # Apply (1-B) matrix
        ify_calc_values = sandy._y_calc(fy_data, sensitivity).rename('FY')
        cov_calc_values = np.diag(cov_data._gls_Vy_calc(sensitivity,
                                                        rows=rows))
        cov_calc_values = pd.Series(cov_calc_values, index=sensitivity.index)
        if keep_fy_index:
            ify_calc_values = ify_calc_values.reindex(original_index).fillna(0)
            cov_calc_values = cov_calc_values.reindex(original_index).fillna(0)
        if threshold is not None:
            ify_calc_values[abs(ify_calc_values) < threshold] = 0
            cov_calc_values[abs(cov_calc_values) < threshold] = 0
        calc_values = ify_calc_values.reset_index().rename(columns={'DAUGHTER': 'ZAP'})
        calc_values['DFY'] = cov_calc_values.values
        # Change negative values to zero
        if fill_negative is not None:
            calc_values.loc[calc_values.FY < 0, ['FY', 'DFY']] = [0, 0]
        # Calculus in appropiate way:
        calc_values[['MAT', 'ZAM', 'MT', 'E']] = [mat, zam, 454, e]
        data = pd.concat([data, calc_values], ignore_index=True)
        return self.__class__(data)

    def apply_qmatrix(self, zam, energy, decay_data, rows=None,
                      keep_fy_index=False, threshold=None):
        """
        Perform CFY = Q*IFY equation to calculate CFY in a given zam
        for a given energy and apply into the original data.

        Parameters
        ----------
        zam : `int`
            ZAM number of the material to which calculations are to be
            applied.
        e : `float`
            Energy to which calculations are to be applied.
        decay_data : `sandy.DecayData`
            Radioactive nuclide data for several isotopes.
        rows : `int`, optional
            Option to use row calculation for matrix calculations. This option
            defines the number of lines to be taken into account in each loop.
            The default is None.
        keep_fy_index: `bool`, optional
            Option that allows you to output only the CFY results that were
            part of the original `sandy.Fy` object. The default is False.
        threshold : `int`, optional
            Optional argument to avoid numerical fluctuations or
            values so small that they do not have to be taken into
            account. The default is None.

        Returns
        -------
        `sandy.Fy`
            Fission yield instance with CFY calculated for a given combination
            of ZAM/e/decay_data.

        Notes
        -----
        .. note:: This method applies a perturbation to certain CFYs,
        since the equation CFY = Q*IFY is not satisfied for all nuclei.

        Examples
        --------
        >>> zam = [591480, 591481, 601480]
        >>> decay_minimal = sandy.get_endf6_file("jeff_33", 'decay', zam)
        >>> decay_fytest = sandy.DecayData.from_endf6(decay_minimal)
        >>> npfy = Fy(minimal_fytest_2)
        >>> npfy_pert = npfy.apply_qmatrix(942390, 5.00000e+05, decay_fytest)
        >>> npfy_pert.data[npfy_pert.data.MT == 459]
             MAT	 MT	   ZAM	   ZAP	          E	         FY 	    DFY
        3	9437	459	942390	591480	5.00000e+05	1.00000e-01	4.00000e-02
        4	9437	459	942390	591481	5.00000e+05	2.00000e-01	5.00000e-02
        5	9437	459	942390	601480	5.00000e+05	6.00000e-01	1.00000e-01
        6	9437	459	942390	621480	5.00000e+05	6.00000e-01	1.00000e-01

        >>> npfy_pert = npfy.apply_qmatrix(942390, 5.00000e+05, decay_fytest, rows=1)
        >>> npfy_pert.data[npfy_pert.data.MT == 459]
             MAT	 MT	   ZAM	   ZAP	          E	         FY 	    DFY
        3	9437	459	942390	591480	5.00000e+05	1.00000e-01	4.00000e-02
        4	9437	459	942390	591481	5.00000e+05	2.00000e-01	5.00000e-02
        5	9437	459	942390	601480	5.00000e+05	6.00000e-01	1.00000e-01
        6	9437	459	942390	621480	5.00000e+05	6.00000e-01	1.00000e-01

        >>> zam = [591480, 591481, 601480]
        >>> decay_minimal = sandy.get_endf6_file("jeff_33", 'decay', zam)
        >>> decay_fytest = sandy.DecayData.from_endf6(decay_minimal)
        >>> npfy = Fy(minimal_fytest_2)
        >>> npfy_pert = npfy.apply_qmatrix(942390, 5.00000e+05, decay_fytest, keep_fy_index=True)
        >>> npfy_pert.data[npfy_pert.data.MT == 459]
             MAT	 MT	   ZAM	   ZAP	          E	         FY	        DFY
        3	9437	459	942390	591480	5.00000e+05	1.00000e-01	4.00000e-02
        4	9437	459	942390	591481	5.00000e+05	2.00000e-01	5.00000e-02
        5	9437	459	942390	601480	5.00000e+05	6.00000e-01	1.00000e-01

        >>> npfy_pert = npfy.apply_qmatrix(942390, 5.00000e+05, decay_fytest, rows=1, keep_fy_index=True)
        >>> npfy_pert.data[npfy_pert.data.MT == 459]
             MAT	 MT	   ZAM	   ZAP	          E	         FY	        DFY
        3	9437	459	942390	591480	5.00000e+05	1.00000e-01	4.00000e-02
        4	9437	459	942390	591481	5.00000e+05	2.00000e-01	5.00000e-02
        5	9437	459	942390	601480	5.00000e+05	6.00000e-01	1.00000e-01        
        """
        # Obtain the data:
        data = self.data.copy()
        conditions = {'ZAM': zam, 'MT': 454, "E": energy}
        fy_data = self._filters(conditions).data
        mat = fy_data.MAT.iloc[0]
        cov_data = fy_data.set_index('ZAP')['DFY']
        fy_data = fy_data.set_index('ZAP')['FY']
        if keep_fy_index:
            original_index = fy_data.index
        Q = decay_data.get_qmatrix()
        # Put the data in a approppiate format:
        union_index = Q.columns.union(fy_data.index)
        mask = (data.ZAM == zam) & (data.MT == 459) & (data.E == energy)
        data = data.loc[~mask]
        Q = Q.reindex(columns=union_index).fillna(0)
        if len(Q.loc[:, (Q == 0).all()].columns) >= 1:
            Q = Q.reindex(index=union_index).fillna(0)
            approximation = Q.loc[:, (Q == 0).all()].columns
            np.fill_diagonal(Q.loc[approximation, approximation].values, 1)
        fy_data = fy_data.reindex(union_index).fillna(0)
        cov_data = cov_data.reindex(union_index).fillna(0)
        cov_data = sandy.CategoryCov.from_var(cov_data)
        # Apply qmatrix
        cfy_calc_values = sandy._y_calc(fy_data, Q).rename('FY')
        cov_calc_values = np.diag(cov_data._gls_Vy_calc(Q, rows=rows))
        cov_calc_values = pd.Series(cov_calc_values, index=Q.index)
        if keep_fy_index:
            cfy_calc_values = cfy_calc_values.reindex(original_index).fillna(0)
            cov_calc_values = cov_calc_values.reindex(original_index).fillna(0)
        if threshold is not None:
            cfy_calc_values[abs(cfy_calc_values) < threshold] = 0
            cov_calc_values[abs(cov_calc_values) < threshold] = 0
        calc_values = cfy_calc_values.reset_index().rename(columns={'DAUGHTER': 'ZAP'})
        calc_values['DFY'] = cov_calc_values.values
        # Calculus in appropiate way:
        calc_values[['MAT', 'ZAM', 'MT', 'E']] = [mat, zam, 459, energy]
        data = pd.concat([data, calc_values], ignore_index=True)
        return self.__class__(data)

    def cov_update(self, zam, e, Vy_extra=None, decay_data=None,
                   kind='mass yield', rows=None, threshold=None, **kwargs):
        """
        Update the prior IFY covariance matrix using the GLS technique. If the
        user does not enter Vy_extra, the information taken from
        'https://www-nds.iaea.org/endf349/la-ur-94-3106.pdf' (page 18-29) will
        be used in the options kind = 'mass yield' or kind = 'chain yield'.

        Notes
        -----
        ..note :: In option kind = 'cumulative', if Vy_extra is not entered,
        GLS constrained will be used instead of GLS to update the covariance
        matrix.

        Parameters
        ----------
        zam : `int`
            ZAM number of the material to which calculations are to be
            applied.
        e : `float`
            Energy to which calculations are to be applied.
        Vy_extra : 2D iterable, optional
            Extra Covariance matrix (MXM).The default is None.
        kind : `str`, optional
            Keyword for obtaining sensitivity. The default is 'mass yield'.
        decay_data : `DecayData`, optional
            Object to change the model to CFY = Q*IFY or Ch_chain = S_chain*IFY,
            so the sensitivity (S) is Q or S_chain. The default is None,
            so the model is ChY = ChY_mass*IFY and the sensitivity is mass
            yield sensitivity.
        rows : `int`, optional
            Option to use row calculation for matrix calculations. This option
            defines the number of lines to be taken into account in each loop.
            The default is None.
        threshold : `int`, optional
            Optional argument to avoid numerical fluctuations or
            values so small that they do not have to be taken into
            account. The default is None.
        kwargs : `dict`
            keyword arguments for method `get_decay_chains`

        Returns
        -------
        `sandy.CategoryCov`
            IFY covariance matrix performed by GLS for a given energy and zam.

        Examples
        --------
        >>> tape_nfpy = sandy.get_endf6_file("endfb_71",'nfpy','all')
        >>> nfpy = Fy.from_endf6(tape_nfpy)
        >>> e = 2.53000e-02
        >>> zam = 922350
        >>> mass = nfpy.cov_update(zam, e, sparse=True).data.round(6)
        >>> mass.loc[401000, 401000], mass.loc[390971, 390971], mass.loc[390970, 390970], mass.loc[400980, 400980], mass.loc[411020, 411020]
        (0.00561, 0.005398, 0.005398, 0.005058, 0.003176)
        """
        if Vy_extra is None and kind != 'cumulative':
            ch_info = sandy.fy.import_chain_yields()
            ch_info = ch_info.loc[(ch_info.E == e) & (ch_info.ZAM == zam)]
            Vy_extra = sandy.CategoryCov.from_var(ch_info.DCh).data/100
        return self.gls_cov_update(zam, e, Vy_extra=Vy_extra, kind=kind,
                                   rows=rows, decay_data=decay_data,
                                   threshold=threshold, **kwargs)

    def gls_cov_update(self, zam, e, Vy_extra=None, kind='mass yield',
                       decay_data=None, rows=None, threshold=None, **kwargs):
        """
        Update the prior IFY covariance matrix using the GLS technique
        described in https://doi.org/10.1016/j.anucene.2015.10.027
        .. math::
            $$
            V_{IFY_{post}} = V_{IFY_{prior}} - V_{IFY_{prior}}\cdot S.T \cdot \left(S\cdot V_{IFY_{prior}}\cdot S.T + V_{y_{extra}}\right)^{-1} \cdot S \cdot V_{IFY_{prior}}
            $$

        Parameters
        ----------
        zam : `int`
            ZAM number of the material to which calculations are to be
            applied.
        e : `float`
            Energy to which calculations are to be applied.
        Vy_extra : 2D iterable, optional
            Extra Covariance matrix (MXM).The default is None.
        kind : `str`, optional
            Keyword for obtaining sensitivity. The default is 'mass yield'.
        decay_data : `DecayData`, optional
            Object to change the model to CFY = Q*IFY or Ch_chain = S_chain*IFY,
            so the sensitivity (S) is Q or S_chain. The default is None,
            so the model is ChY = ChY_mass*IFY and the sensitivity is mass
            yield sensitivity.
        rows : `int`, optional
            Option to use row calculation for matrix calculations. This option
            defines the number of lines to be taken into account in each loop.
            The default is None.
        threshold : `int`, optional
            Optional argument to avoid numerical fluctuations or
            values so small that they do not have to be taken into
            account. The default is None.
        kwargs : `dict`
            keyword arguments for method `get_decay_chains`

        Returns
        -------
        `sandy.CategoryCov`
            IFY covariance matrix performed by GLS for a given energy and zam.

        Notes
        -----
        .. note:: only option `kind='cumulative'` is implemented.

        Examples
        --------
        >>> zam = [591480, 591481, 601480]
        >>> decay_minimal = sandy.get_endf6_file("jeff_33", 'decay', zam)
        >>> decay_fytest = sandy.DecayData.from_endf6(decay_minimal)
        >>> CFY_var_extra = np.diag(pd.Series([1, 1, 1, 1]))
        >>> index = pd.Index([591480, 591481, 601480, 621480])
        >>> CFY_var_extra = pd.DataFrame(CFY_var_extra, index=index, columns=index)
        >>> npfy = Fy(minimal_fytest_2)
        >>> npfy.gls_cov_update(942390, 500e3, CFY_var_extra, kind='cumulative', decay_data=decay_fytest).data
        ZAP	         591480	         591481	        601480
        ZAP
        591480	 3.59798e-02   -3.07257e-03	   -6.45241e-04
        591481	-3.07257e-03	4.38149e-02	   -7.98869e-04
        601480	-6.45241e-04   -7.98869e-04	    9.83224e-03

        >>> npfy.gls_cov_update(942390, 500e3, CFY_var_extra, kind='cumulative', rows=1, decay_data=decay_fytest).data
        ZAP	         591480	         591481	        601480
        ZAP
        591480	 3.59798e-02   -3.07257e-03	   -6.45241e-04
        591481	-3.07257e-03	4.38149e-02	   -7.98869e-04
        601480	-6.45241e-04   -7.98869e-04	    9.83224e-03

        >>> CFY_var_extra = np.diag(pd.Series([1, 1, 1]))
        >>> CFY_var_extra = pd.DataFrame(CFY_var_extra, index=zam, columns=zam)
        >>> npfy.gls_cov_update(942390, 500e3, CFY_var_extra, kind='cumulative', decay_data=decay_fytest).data
        ZAP	          591480	      591481	      601480
        ZAP
        591480	 3.71119e-02	-1.67096e-03	-3.50901e-04
        591481	-1.67096e-03	 4.55502e-02	-4.34448e-04
        601480	-3.50901e-04	-4.34448e-04	 9.90877e-03

        >>> npfy.gls_cov_update(942390, 500e3, CFY_var_extra, kind='cumulative', decay_data=decay_fytest, rows=1).data
        ZAP	          591480	      591481	      601480
        ZAP
        591480	 3.71119e-02	-1.67096e-03	-3.50901e-04
        591481	-1.67096e-03	 4.55502e-02	-4.34448e-04
        601480	-3.50901e-04	-4.34448e-04	 9.90877e-03

        >>> zam = [591480, 591481, 601480]
        >>> chain_var_extra = np.diag(pd.Series([1, 1, 1]))
        >>> index = pd.Index([147, 148, 149])
        >>> chain_var_extra = pd.DataFrame(chain_var_extra, index=index, columns=index)
        >>> npfy = sandy.Fy(minimal_fytest_2)
        >>> npfy.gls_cov_update(942390, 500e3, chain_var_extra).data
        ZAP	          591480	      591481	      601480
        ZAP
        591480	 3.85455e-02	-1.81818e-03	-3.63636e-04
        591481	-1.81818e-03	 4.77273e-02	-4.54545e-04
        601480	-3.63636e-04	-4.54545e-04	 9.90909e-03

        >>> npfy.gls_cov_update(942390, 500e3, chain_var_extra, rows=1).data
        ZAP	          591480	      591481	      601480
        ZAP
        591480	 3.85455e-02	-1.81818e-03	-3.63636e-04
        591481	-1.81818e-03	 4.77273e-02	-4.54545e-04
        601480	-3.63636e-04	-4.54545e-04	 9.90909e-03

        >>> npfy.gls_cov_update(942390, 500e3)
        ZAP	          591480	      591481	      601480
        ZAP
        591480	 2.40000e-02	-2.00000e-02	-4.00000e-03
        591481	-2.00000e-02	 2.50000e-02	-5.00000e-03
        601480	-4.00000e-03	-5.00000e-03	 9.00000e-03

        >>> npfy.gls_cov_update(942390, 500e3, rows=1).data
        ZAP	          591480	      591481	      601480
        ZAP
        591480	 2.40000e-02	-2.00000e-02	-4.00000e-03
        591481	-2.00000e-02	 2.50000e-02	-5.00000e-03
        601480	-4.00000e-03	-5.00000e-03	 9.00000e-03
        """
        # Divide the data type:
        conditions = {'ZAM': zam, "E": e}
        fy_data = self._filters(conditions).data\
                      .set_index('ZAP')[['MT', 'DFY']]
        Vx_prior = fy_data.query('MT==454').DFY
        Vx_prior = sandy.CategoryCov.from_var(Vx_prior).data
        # Fix the S with the correct dimension:
        if kind == 'mass yield':
            model_sensitivity_object = self._filters(conditions)
        elif kind == 'cumulative' or 'chain yield':
            model_sensitivity_object = decay_data
        S = _gls_setup(model_sensitivity_object, kind, **kwargs)
        index = Vx_prior.index
        Vx_prior = Vx_prior.reindex(index=S.columns, columns=S.columns).fillna(0)
        Vx_prior = sandy.CategoryCov(Vx_prior)
        # GLS covariance update
        if Vy_extra is not None:
            Vy_extra_ = pd.DataFrame(Vy_extra)
            S = S.reindex(index=Vy_extra_.index).fillna(0)
            Vx_post = Vx_prior.gls_update(S, Vy_extra_, rows=rows,
                                          threshold=threshold).data
        else:
            Vx_post = Vx_prior.constrained_gls_update(S, rows=rows,
                                                      threshold=threshold).data
        Vx_post = Vx_post.reindex(index=index, columns=index).fillna(0)
        return sandy.CategoryCov(Vx_post)

    def update(self, zam, e, y_extra=None, Vy_extra=None, decay_data=None,
               kind='mass yield', rows=None, threshold=None, **kwargs):
        """
        Update the prior IFY and DIFY using the GLS technique for a given zam
        and energy. If the user does not enter Vy_extra and y_extra, the
        information taken from 'https://www-nds.iaea.org/endf349/la-ur-94-3106.pdf'
        (page 18-29) will be used in the options kind = 'mass yield' or
        kind = 'chain yield'.

        Notes
        -----
        ..note :: In option kind = 'cumulative', if Vy_extra and y_extra is not
        entered, GLS constrained will be used instead of GLS to update the
        IFY and DIFY.

        Parameters
        ----------
        zam : `int`
            ZAM number of the material to which calculations are to be
            applied.
        e : `float`
            Energy to which calculations are to be applied.
        y_extra : 1D iterable, optional
            New value of the vector.
        Vy_extra : 2D iterable, optional
            2D covariance matrix for y_extra (MXM).
        kind : `str`, optional
            Keyword for obtaining sensitivity. The default is 'mass yield'.
        decay_data : `DecayData`, optional
            Object to change the model to CFY = Q*IFY or Ch_chain = S_chain*IFY,
            so the sensitivity (S) is Q or S_chain. The default is None,
            so the model is ChY = ChY_mass*IFY and the sensitivity is mass
            yield sensitivity.
        rows : `int`, optional
            Option to use row calculation for matrix calculations. This option
            defines the number of lines to be taken into account in each loop.
            The default is None.
        threshold : `int`, optional
            Optional argument to avoid numerical fluctuations or
            values so small that they do not have to be taken into
            account. The default is None.
        kwargs : `dict`
            keyword arguments for method `get_decay_chains`

        Returns
        -------
        `sandy.Fy`
            IFY updated with GLS for a given zam and energy.

        Examples
        --------
        >>> tape_nfpy = sandy.get_endf6_file("endfb_71",'nfpy','all')
        >>> nfpy = sandy.Fy.from_endf6(tape_nfpy)
        >>> e = 2.53000e-02
        >>> zam = 922350
        >>> conditions = {'E': e, 'ZAM': zam, 'MT': 454}
        >>> mass = nfpy.update(zam, e, sparse=True)._filters(conditions).data.set_index('ZAP').round(6)
        >>> mass.FY.loc[521340], mass.FY.loc[401000], mass.FY.loc[541380], mass.FY.loc[380950], mass.FY.loc[380940]
        (0.062211, 0.049734, 0.04811, 0.04531, 0.044811)

        >>> mass.DFY.loc[401000], mass.DFY.loc[390971], mass.DFY.loc[390970], mass.DFY.loc[400980], mass.DFY.loc[411020]
        (0.00561, 0.005398, 0.005398, 0.005058, 0.003176)
        """
        if y_extra is None and Vy_extra is None and kind != 'cumulative':
            ch_info = sandy.fy.import_chain_yields()
            ch_info = ch_info.loc[(ch_info.E == e) & (ch_info.ZAM == zam)]
            y_extra = ch_info.Ch/100
            Vy_extra = sandy.CategoryCov.from_var(ch_info.DCh).data/100
        return self.gls_update(zam, e, y_extra=y_extra,
                               Vy_extra=Vy_extra, kind=kind,
                               rows=rows, decay_data=decay_data,
                               threshold=threshold, **kwargs)

    def gls_update(self, zam, e, y_extra=None, Vy_extra=None,
                   kind='mass yield', decay_data=None, rows=None,
                   threshold=None, **kwargs):
        """
        Update IFY for a given zam, energy, decay_data and new information.
        .. math::
            $$
            IFY_{post} = IFY_{prior} + V_{IFY_{prior}}\cdot S.T \cdot \left(S\cdot V_{IFY_{prior}}\cdot S.T + V_{y_{extra}}\right)^{-1} \cdot \left(y_{extra} - y_{calc}\right)
            $$

        Parameters
        ----------
        zam : `int`
            ZAM number of the material to which calculations are to be
            applied.
        e : `float`
            Energy to which calculations are to be applied.
        y_extra : 1D iterable, optional
            New value of the vector.
        Vy_extra : 2D iterable, optional
            2D covariance matrix for y_extra (MXM).
        kind : `str`, optional
            Keyword for obtaining sensitivity. The default is 'mass yield'.
        decay_data : `DecayData`, optional
            Object to change the model to CFY = Q*IFY or Ch_chain = S_chain*IFY,
            so the sensitivity (S) is Q or S_chain. The default is None,
            so the model is ChY = ChY_mass*IFY and the sensitivity is mass
            yield sensitivity.
        rows : `int`, optional
            Option to use row calculation for matrix calculations. This option
            defines the number of lines to be taken into account in each loop.
            The default is None.
        threshold : `int`, optional
            Optional argument to avoid numerical fluctuations or
            values so small that they do not have to be taken into
            account. The default is None.
        kwargs : `dict`
            keyword arguments for method `get_decay_chains`

         Returns
        -------
        `sandy.FY`
            IFY updated with GLS for a given zam, energy, decay_data and
            new information.

        Examples
        --------
        >>> zam = [591480, 591481, 601480]
        >>> decay_minimal = sandy.get_endf6_file("jeff_33", 'decay', zam)
        >>> decay_fytest = sandy.DecayData.from_endf6(decay_minimal)
        >>> CFY_extra = pd.Series([0, 0.1, 0.2], index=zam)
        >>> CFY_var_extra = np.diag(pd.Series([1, 1, 1]))
        >>> CFY_var_extra = pd.DataFrame(CFY_var_extra, index=zam, columns=zam)
        >>> npfy = Fy(minimal_fytest_2)
        >>> npfy.gls_update(942390, 500e3, CFY_extra, CFY_var_extra, kind='cumulative', decay_data=decay_fytest)
            MAT   MT     ZAM     ZAP           E          FY         DFY
        0  9437  459  942390  591480 5.00000e+05 8.00000e-01 4.00000e-02
        1  9437  459  942390  591481 5.00000e+05 1.00000e+00 5.00000e-02
        2  9437  459  942390  601480 5.00000e+05 2.00000e-01 1.00000e-02
        3  9437  454  942390  591480 5.00000e+05 8.24199e-02 3.71119e-02
        4  9437  454  942390  591481 5.00000e+05 1.78234e-01 4.55502e-02
        5  9437  454  942390  601480 5.00000e+05 2.96429e-01 9.90877e-03

        >>> npfy.gls_update(942390, 500e3, CFY_extra, CFY_var_extra, kind='cumulative', decay_data=decay_fytest, rows=1)
            MAT   MT     ZAM     ZAP           E          FY         DFY
        0  9437  459  942390  591480 5.00000e+05 8.00000e-01 4.00000e-02
        1  9437  459  942390  591481 5.00000e+05 1.00000e+00 5.00000e-02
        2  9437  459  942390  601480 5.00000e+05 2.00000e-01 1.00000e-02
        3  9437  454  942390  591480 5.00000e+05 8.24199e-02 3.71119e-02
        4  9437  454  942390  591481 5.00000e+05 1.78234e-01 4.55502e-02
        5  9437  454  942390  601480 5.00000e+05 2.96429e-01 9.90877e-03

        >>> index = pd.Index([147, 148, 149])
        >>> chain_extra = pd.Series([0, 0.1, 0.2], index=index)
        >>> chain_var_extra = np.diag(pd.Series([1, 1, 1]))
        >>> chain_var_extra = pd.DataFrame(chain_var_extra, index=index, columns=index)
        >>> npfy.gls_update(942390, 500e3, chain_extra, chain_var_extra)
            MAT   MT     ZAM     ZAP           E          FY         DFY
        0  9437  459  942390  591480 5.00000e+05 8.00000e-01 4.00000e-02
        1  9437  459  942390  591481 5.00000e+05 1.00000e+00 5.00000e-02
        2  9437  459  942390  601480 5.00000e+05 2.00000e-01 1.00000e-02
        3  9437  454  942390  591480 5.00000e+05 8.18182e-02 3.85455e-02
        4  9437  454  942390  591481 5.00000e+05 1.77273e-01 4.77273e-02
        5  9437  454  942390  601480 5.00000e+05 2.95455e-01 9.90909e-03

        >>> npfy.gls_update(942390, 500e3, chain_extra, chain_var_extra, rows=1)
            MAT   MT     ZAM     ZAP           E          FY         DFY
        0  9437  459  942390  591480 5.00000e+05 8.00000e-01 4.00000e-02
        1  9437  459  942390  591481 5.00000e+05 1.00000e+00 5.00000e-02
        2  9437  459  942390  601480 5.00000e+05 2.00000e-01 1.00000e-02
        3  9437  454  942390  591480 5.00000e+05 8.18182e-02 3.85455e-02
        4  9437  454  942390  591481 5.00000e+05 1.77273e-01 4.77273e-02
        5  9437  454  942390  601480 5.00000e+05 2.95455e-01 9.90909e-03
        """
        data = self.data.copy()
        # Filter FY data:
        conditions = {'ZAM': zam, "E": e}
        fy_data = self._filters(conditions).data
        mat = fy_data.MAT.iloc[0]
        fy_data = fy_data.set_index('ZAP')[['MT', 'FY', 'DFY']]
        # Divide the data:
        mask = (data.ZAM == zam) & (data.MT == 454) & (data.E == e)
        data = data.loc[~mask]
        x_prior = fy_data.query('MT==454').FY
        Vx_prior = fy_data.query('MT==454').DFY
        index = x_prior.index
        Vx_prior = sandy.CategoryCov.from_var(Vx_prior).data
        # Find the GLS varibles:
        if kind == 'mass yield':
            model_sensitivity_object = self._filters(conditions)
        elif kind == 'cumulative' or 'chain yield':
            model_sensitivity_object = decay_data
        S = _gls_setup(model_sensitivity_object, kind, **kwargs)
        # Perform GLS:
        if y_extra is None and Vy_extra is None:
            x_post = sandy.constrained_gls_update(x_prior, S, Vx_prior,
                                                  rows=rows,
                                                  threshold=threshold)
            Vx_post = self.gls_cov_update(zam, e, kind=kind,
                                          decay_data=decay_data, rows=rows,
                                          threshold=threshold).data
        else:
            x_post = sandy.gls_update(x_prior, S, Vx_prior, Vy_extra, y_extra,
                                      rows=rows, threshold=threshold)
            Vx_post = self.gls_cov_update(zam, e, Vy_extra,
                                          kind=kind, decay_data=decay_data,
                                          rows=rows, threshold=threshold).data
        # Results in appropriate format:
        Vx_post = Vx_post.reindex(index=index, columns=index).fillna(0)
        x_post = x_post.reindex(index).fillna(0)
        calc_values = x_post.rename('FY').reset_index()
        calc_values['DFY'] = pd.Series(np.diag(Vx_post)).values
        calc_values[['MAT', 'ZAM', 'MT', 'E']] = [mat, zam, 454, e]
        data = pd.concat([data, calc_values], ignore_index=True)
        return self.__class__(data)

    def ishikawa_factor(self, zam, e, Vy_extra=None,
                        kind='mass yield', decay_data=None, rows=None,
                        threshold=None, **kwargs):
        """
        Ishikawa factor to determine whether the experiment from where we
        obtain model sensitivity is useful to reduce the IFY uncertainty

        Parameters
        ----------
        zam : `int`
            ZAM number of the material to which calculations are to be
            applied.
        e : `float`
            Energy to which calculations are to be applied.
        Vy_extra : 2D iterable
            2D covariance matrix for y_extra (MXM).
        kind : `str`, optional
            Keyword for obtaining sensitivity. The
            default is 'mass yield'.
        decay_data : `DecayData`, optional
            Object to change the model to CFY = Q*IFY or
            Ch_chain = S_chain*IFY, so the sensitivity (S) is Q or S_chain.
            The default is None, so the model is ChY = ChY_mass*IFY
            and the sensitivity is mass yield sensitivity.
        rows : `int`, optional
            Option to use row calculation for matrix calculations. This option
            defines the number of lines to be taken into account in each loop.
            The default is None.
        threshold : `int`, optional
            Optional argument to avoid numerical fluctuations or
            values so small that they do not have to be taken into
            account. The default is None.
        kwargs : `dict`
            keyword arguments for method `get_decay_chains`

        Returns
        -------
        ishikawa : `pd.Series`
            Ishikawa factor.

        Results:
        -------
        Ishikawa factor << 1 :
            The extra data is not so useful and the data remain unchanged.
        Ishikawa factor >> 1 :
            The extra data very useful and the 'posteriori' covariance will
            be reduced to the same level as the integral parameter covariance.
        Ishikawa factor ~ 1 :
            The experiment is useful and the 'posteriori'  covariance will be
            reduced by approximately half
        Examples
        --------
        >>> zam = [591480, 591481, 601480]
        >>> decay_minimal = sandy.get_endf6_file("jeff_33", 'decay', zam)
        >>> decay_fytest = sandy.DecayData.from_endf6(decay_minimal)
        >>> CFY_var_extra = np.diag(pd.Series([1, 1, 1]))
        >>> CFY_var_extra = pd.DataFrame(CFY_var_extra, index=zam, columns=zam)
        >>> npfy = sandy.Fy(minimal_fytest_2)
        >>> npfy.ishikawa_factor(942390, 500e3, Vy_extra=CFY_var_extra, kind='cumulative', decay_data=decay_fytest)
        591480   4.00000e-02
        591481   5.00000e-02
        601480   1.00000e-01
        dtype: float64

        >>> npfy.ishikawa_factor(942390, 500e3, Vy_extra=CFY_var_extra, kind='cumulative', decay_data=decay_fytest, rows=1)
        591480   4.00000e-02
        591481   5.00000e-02
        601480   1.00000e-01
        dtype: float64

        >>> A = [147, 148, 149]
        >>> Chain_var_extra = np.diag(pd.Series([1, 1, 1]))
        >>> Chain_var_extra = pd.DataFrame(Chain_var_extra, index=A, columns=A)
        >>> npfy = sandy.Fy(minimal_fytest_2)
        >>> npfy.ishikawa_factor(942390, 500e3, Vy_extra=Chain_var_extra)
        147   0.00000e+00
        148   1.00000e-01
        149   0.00000e+00
        dtype: float64

        >>> npfy.ishikawa_factor(942390, 500e3, Vy_extra=Chain_var_extra, rows=1)
        147   0.00000e+00
        148   1.00000e-01
        149   0.00000e+00
        dtype: float64
        """
        if Vy_extra is None and kind != 'cumulative':
            ch_info = sandy.fy.import_chain_yields()
            ch_info = ch_info.loc[(ch_info.E == e) & (ch_info.ZAM == zam)]
            Vy_extra = sandy.CategoryCov.from_var(ch_info.DCh).data/100
        return self._ishikawa_factor(zam, e, Vy_extra=Vy_extra,
                                     kind=kind, decay_data=decay_data,
                                     rows=rows, threshold=threshold, **kwargs)

    def _ishikawa_factor(self, zam, e, Vy_extra,
                         kind='mass yield', decay_data=None, rows=None,
                         threshold=None, **kwargs):
        """
        Ishikawa factor to determine whether the experiment from where we
        obtain model sensitivity is useful to reduce the IFY uncertainty

        Parameters
        ----------
        zam : `int`
            ZAM number of the material to which calculations are to be
            applied.
        e : `float`
            Energy to which calculations are to be applied.
        Vy_extra : 2D iterable
            2D covariance matrix for y_extra (MXM).
        kind : `str`, optional
            Keyword for obtaining sensitivity. The
            default is 'mass yield'.
        decay_data : `DecayData`, optional
            Object to change the model to CFY = Q*IFY or
            Ch_chain = S_chain*IFY, so the sensitivity (S) is Q or S_chain.
            The default is None, so the model is ChY = ChY_mass*IFY
            and the sensitivity is mass yield sensitivity.
        rows : `int`, optional
            Option to use row calculation for matrix calculations. This option
            defines the number of lines to be taken into account in each loop.
            The default is None.
        threshold : `int`, optional
            Optional argument to avoid numerical fluctuations or
            values so small that they do not have to be taken into
            account. The default is None.
        kwargs : `dict`
            keyword arguments for method `get_decay_chains`

        Returns
        -------
        ishikawa : `pd.Series`
            Ishikawa factor.

        Results:
        -------
        Ishikawa factor << 1 :
            The extra data is not so useful and the data remain unchanged.
        Ishikawa factor >> 1 :
            The extra data very useful and the 'posteriori' covariance will
            be reduced to the same level as the integral parameter covariance.
        Ishikawa factor ~ 1 :
            The experiment is useful and the 'posteriori'  covariance will be
            reduced by approximately half

        Examples
        --------
        >>> zam = [591480, 591481, 601480]
        >>> decay_minimal = sandy.get_endf6_file("jeff_33", 'decay', zam)
        >>> decay_fytest = sandy.DecayData.from_endf6(decay_minimal)
        >>> CFY_var_extra = np.diag(pd.Series([1, 1, 1]))
        >>> CFY_var_extra = pd.DataFrame(CFY_var_extra, index=zam, columns=zam)
        >>> npfy = sandy.Fy(minimal_fytest_2)
        >>> npfy._ishikawa_factor(942390, 500e3, CFY_var_extra, kind='cumulative', decay_data=decay_fytest)
        591480   4.00000e-02
        591481   5.00000e-02
        601480   1.00000e-01
        dtype: float64

        >>> npfy._ishikawa_factor(942390, 500e3, CFY_var_extra, kind='cumulative', decay_data=decay_fytest, rows=1)
        591480   4.00000e-02
        591481   5.00000e-02
        601480   1.00000e-01
        dtype: float64

        >>> A = [147, 148, 149]
        >>> Chain_var_extra = np.diag(pd.Series([1, 1, 1]))
        >>> Chain_var_extra = pd.DataFrame(Chain_var_extra, index=A, columns=A)
        >>> npfy = sandy.Fy(minimal_fytest_2)
        >>> npfy._ishikawa_factor(942390, 500e3, Chain_var_extra)
        147   0.00000e+00
        148   1.00000e-01
        149   0.00000e+00
        dtype: float64

        >>> npfy._ishikawa_factor(942390, 500e3, Chain_var_extra, rows=1)
        147   0.00000e+00
        148   1.00000e-01
        149   0.00000e+00
        dtype: float64
        """
        # Filter FY data:
        conditions = {'ZAM': zam, "E": e}
        fy_data = self._filters(conditions).data.set_index('ZAP')
        Vx_prior = fy_data.query('MT==454').DFY
        Vx_prior = sandy.CategoryCov.from_var(Vx_prior).data
        # Find the GLS sensitivity:
        if kind == 'mass yield':
            model_sensitivity_object = self._filters(conditions)
        elif kind == 'cumulative' or 'chain yield':
            model_sensitivity_object = decay_data
        S = _gls_setup(model_sensitivity_object, kind, **kwargs)
        # Perform Ishikawa factor:
        ishikawa = sandy.ishikawa_factor(S, Vx_prior, Vy_extra, rows=rows)
        if threshold is not None:
            ishikawa[abs(ishikawa) < threshold] = 0
        return ishikawa

    def chi_diagonal(self, zam, e, Vy_extra=None, y_extra=None,
                     kind='mass yield', decay_data=None, rows=None,
                     threshold=None, **kwargs):
        """
        Function to calculate diagonal chi-value and know if may exist a
        inconsistency between |y_extra - y_calc_by_model| and the covariance
        matrices, S*Vx_prior*S, Vy_extra and Vx_posterior.

        Parameters
        ----------
        zam : `int`
            ZAM number of the material to which calculations are to be
            applied.
        e : `float`
            Energy to which calculations are to be applied.
        Vy_extra : 2D iterable
            2D covariance matrix for y_extra (MXM).
        y_extra : TYPE
            DESCRIPTION.
        kind : `str`, optional
            Keyword for obtaining sensitivity. The default is 'mass yield'.
        decay_data : `DecayData`, optional
            Object to change the model to CFY = Q*IFY or
            Ch_chain = S_chain*IFY, so the sensitivity (S) is Q or S_chain.
            The default is None, so the model is ChY = ChY_mass*IFY
            and the sensitivity is mass yield sensitivity.
        rows : `int`, optional
            Option to use row calculation for matrix calculations. This option
            defines the number of lines to be taken into account in each loop.
            The default is None.
        threshold : `int`, optional
            Optional argument to avoid numerical fluctuations or
            values so small that they do not have to be taken into
            account. The default is None.
        kwargs : `dict`
            keyword arguments for method `get_decay_chains`

        Returns
        -------
        `pd.Series`
            diagonal chi-value

        Results:
        -------
        chi diagonal >> 1 :
            Inconsistency may exist between |y_extra - y_calc| and covariance
            matrix, S*Vx_prior*S.T, and Vy_extra.
        Example
        -------
        >>> zam = [591480, 591481, 601480]
        >>> decay_minimal = sandy.get_endf6_file("jeff_33", 'decay', zam)
        >>> decay_fytest = sandy.DecayData.from_endf6(decay_minimal)
        >>> CFY_var_extra = np.diag(pd.Series([1, 1, 1]))
        >>> CFY_var_extra = pd.DataFrame(CFY_var_extra, index=zam, columns=zam)
        >>> y_extra = pd.Series([1, 1, 1], index=zam)
        >>> npfy = sandy.Fy(minimal_fytest_2)
        >>> npfy._chi_diagonal(942390, 500e3, Vy_extra=CFY_var_extra, y_extra=y_extra, kind='cumulative', decay_data=decay_fytest)
        591480   9.17180e-01
        591481   8.18867e-01
        601480   4.18775e-01
        dtype: float64

        >>> npfy._chi_diagonal(942390, 500e3, Vy_extra=CFY_var_extra, y_extra=y_extra, kind='cumulative', decay_data=decay_fytest, rows=1)
        591480   9.17180e-01
        591481   8.18867e-01
        601480   4.18775e-01
        dtype: float64

        >>> A = [147, 148, 149]
        >>> Chain_var_extra = np.diag(pd.Series([1, 1, 1]))
        >>> Chain_var_extra = pd.DataFrame(Chain_var_extra, index=A, columns=A)
        >>> npfy = sandy.Fy(minimal_fytest_2)
        >>> y_extra = pd.Series([1, 1, 1], index=A)
        >>> npfy._chi_diagonal(942390, 500e3, Vy_extra=Chain_var_extra, y_extra=y_extra)
        147   1.00000e+00
        148   4.19524e-01
        149   1.00000e+00
        dtype: float64

        >>> npfy.chi_diagonal(942390, 500e3, Vy_extra=Chain_var_extra, y_extra=y_extra, rows=1)
        147   1.00000e+00
        148   4.19524e-01
        149   1.00000e+00
        dtype: float64
        """
        if y_extra is None and Vy_extra is None and kind != 'cumulative':
            ch_info = sandy.fy.import_chain_yields()
            ch_info = ch_info.loc[(ch_info.E == e) & (ch_info.ZAM == zam)]
            y_extra = ch_info.Ch/100
            Vy_extra = sandy.CategoryCov.from_var(ch_info.DCh).data/100
        return self._chi_diagonal(zam, e, Vy_extra=Vy_extra, y_extra=y_extra,
                                  kind=kind, decay_data=decay_data,
                                  rows=rows, threshold=threshold, **kwargs)

    def _chi_diagonal(self, zam, e, Vy_extra, y_extra,
                     kind='mass yield', decay_data=None, rows=None,
                     threshold=None, **kwargs):
        """
        Function to calculate diagonal chi-value and know if may exist a
        inconsistency between |y_extra - y_calc_by_model| and the covariance
        matrices, S*Vx_prior*S, Vy_extra and Vx_posterior.

        Parameters
        ----------
        zam : `int`
            ZAM number of the material to which calculations are to be
            applied.
        e : `float`
            Energy to which calculations are to be applied.
        Vy_extra : 2D iterable
            2D covariance matrix for y_extra (MXM).
        y_extra : TYPE
            DESCRIPTION.
        kind : `str`, optional
            Keyword for obtaining sensitivity. The default is 'mass yield'.
        decay_data : `DecayData`, optional
            Object to change the model to CFY = Q*IFY or
            Ch_chain = S_chain*IFY, so the sensitivity (S) is Q or S_chain.
            The default is None, so the model is ChY = ChY_mass*IFY
            and the sensitivity is mass yield sensitivity.
        rows : `int`, optional
            Option to use row calculation for matrix calculations. This option
            defines the number of lines to be taken into account in each loop.
            The default is None.
        threshold : `int`, optional
            Optional argument to avoid numerical fluctuations or
            values so small that they do not have to be taken into
            account. The default is None.
        kwargs : `dict`
            keyword arguments for method `get_decay_chains`

        Returns
        -------
        `pd.Series`
            diagonal chi-value

        Results:
        -------
        chi diagonal >> 1 :
            Inconsistency may exist between |y_extra - y_calc| and covariance
            matrix, S*Vx_prior*S.T, and Vy_extra.
        Example
        -------
        >>> zam = [591480, 591481, 601480]
        >>> decay_minimal = sandy.get_endf6_file("jeff_33", 'decay', zam)
        >>> decay_fytest = sandy.DecayData.from_endf6(decay_minimal)
        >>> CFY_var_extra = np.diag(pd.Series([1, 1, 1]))
        >>> CFY_var_extra = pd.DataFrame(CFY_var_extra, index=zam, columns=zam)
        >>> y_extra = pd.Series([1, 1, 1], index=zam)
        >>> npfy = sandy.Fy(minimal_fytest_2)
        >>> npfy._chi_diagonal(942390, 500e3, CFY_var_extra, y_extra, kind='cumulative', decay_data=decay_fytest)
        591480   9.17180e-01
        591481   8.18867e-01
        601480   4.18775e-01
        dtype: float64

        >>> npfy._chi_diagonal(942390, 500e3, CFY_var_extra, y_extra, kind='cumulative', decay_data=decay_fytest, rows=1)
        591480   9.17180e-01
        591481   8.18867e-01
        601480   4.18775e-01
        dtype: float64

        >>> A = [147, 148, 149]
        >>> Chain_var_extra = np.diag(pd.Series([1, 1, 1]))
        >>> Chain_var_extra = pd.DataFrame(Chain_var_extra, index=A, columns=A)
        >>> npfy = sandy.Fy(minimal_fytest_2)
        >>> y_extra = pd.Series([1, 1, 1], index=A)
        >>> npfy._chi_diagonal(942390, 500e3, Chain_var_extra, y_extra)
        147   1.00000e+00
        148   4.19524e-01
        149   1.00000e+00
        dtype: float64

        >>> npfy._chi_diagonal(942390, 500e3, Chain_var_extra, y_extra, rows=1)
        147   1.00000e+00
        148   4.19524e-01
        149   1.00000e+00
        dtype: float64
        """
        # Filter FY data:
        conditions = {'ZAM': zam, "E": e}
        fy_data = self._filters(conditions).data.set_index('ZAP')
        x_prior = fy_data.query('MT==454').FY
        Vx_prior = fy_data.query('MT==454').DFY
        Vx_prior = sandy.CategoryCov.from_var(Vx_prior).data
        # Find the GLS sensitivity:
        if kind == 'mass yield':
            model_sensitivity_object = self._filters(conditions)
        elif kind == 'cumulative' or 'chain yield':
            model_sensitivity_object = decay_data
        S = _gls_setup(model_sensitivity_object, kind, **kwargs)
        # Find the diagonal chi-value
        chi_diagonal = sandy.chi_diag(x_prior, S, Vx_prior, Vy_extra, y_extra,
                                      rows=rows)
        if threshold is not None:
            chi_diagonal[abs(chi_diagonal) < threshold] = 0
        return chi_diagonal

    def chi_square(self, zam, e, Vy_extra=None, y_extra=None, N_e=1,
                   kind='mass yield', decay_data=None, rows=None,
                   threshold=None, **kwargs):
        """
        Method to characterises the contribution of the experiment to the
        'a posteriori' adjustment.

        Parameters
        ----------
        zam : `int`
            ZAM number of the material to which calculations are to be
            applied.
        e : `float`
            Energy to which calculations are to be applied.
        Vy_extra : 2D iterable
            2D covariance matrix for y_extra (MXM).
        y_extra : 1D iterable
            1D extra info on output (NX1)
        N_e : `int`
            Number of experimental values used in adjustment.The default is 1.
        kind : `str`, optional
            Keyword for obtaining sensitivity. The default is 'mass yield'.
        decay_data : `DecayData`, optional
            Object to change the model to CFY = Q*IFY or
            Ch_chain = S_chain*IFY, so the sensitivity (S) is Q or S_chain.
            The default is None, so the model is ChY = ChY_mass*IFY
            and the sensitivity is mass yield sensitivity.
        rows : `int`, optional
            Option to use row calculation for matrix calculations. This option
            defines the number of lines to be taken into account in each loop.
            The default is None.
        threshold : `int`, optional
            Optional argument to avoid numerical fluctuations or
            values so small that they do not have to be taken into
            account. The default is None.
        kwargs : `dict`
            keyword arguments for method `get_decay_chains`

        Returns
        -------
        `pd.Series`
            contribution to chi-square value
    
        Results:
        -------
        chi square < 0 :
            The experiment is very effective in the adjustment.
    
        Example
        -------
        >>> zam = [591480, 591481, 601480]
        >>> decay_minimal = sandy.get_endf6_file("jeff_33", 'decay', zam)
        >>> decay_fytest = sandy.DecayData.from_endf6(decay_minimal)
        >>> CFY_var_extra = np.diag(pd.Series([1, 1, 1]))
        >>> CFY_var_extra = pd.DataFrame(CFY_var_extra, index=zam, columns=zam)
        >>> y_extra = pd.Series([1, 1, 1], index=zam)
        >>> npfy = sandy.Fy(minimal_fytest_2)
        >>> Ne = 1
        >>> npfy.chi_square(942390, 500e3, Vy_extra=CFY_var_extra, y_extra=y_extra, N_e=Ne, kind='cumulative', decay_data=decay_fytest)
        591480   7.68510e-01
        591481   5.98149e-01
        601480   1.19440e-01
        dtype: float64

        >>> npfy.chi_square(942390, 500e3, Vy_extra=CFY_var_extra, y_extra=y_extra, N_e=Ne, kind='cumulative', decay_data=decay_fytest, rows=1)
        591480   7.68510e-01
        591481   5.98149e-01
        601480   1.19440e-01
        dtype: float64

        >>> A = [147, 148, 149]
        >>> Chain_var_extra = np.diag(pd.Series([1, 1, 1]))
        >>> Chain_var_extra = pd.DataFrame(Chain_var_extra, index=A, columns=A)
        >>> npfy = sandy.Fy(minimal_fytest_2)
        >>> y_extra = pd.Series([1, 1, 1], index=A)
        >>> npfy.chi_square(942390, 500e3, Vy_extra=Chain_var_extra, y_extra=y_extra, N_e=Ne)
        147   1.00000e+00
        148   1.45455e-01
        149   1.00000e+00
        dtype: float64

        >>> npfy.chi_square(942390, 500e3, Vy_extra=Chain_var_extra, y_extra=y_extra, N_e=Ne, rows=1)
        147   1.00000e+00
        148   1.45455e-01
        149   1.00000e+00
        dtype: float64
        """
        if y_extra is None and Vy_extra is None and kind != 'cumulative':
            ch_info = sandy.fy.import_chain_yields()
            ch_info = ch_info.loc[(ch_info.E == e) & (ch_info.ZAM == zam)]
            y_extra = ch_info.Ch/100
            Vy_extra = sandy.CategoryCov.from_var(ch_info.DCh).data/100
        return self._chi_square(zam, e, Vy_extra=Vy_extra, y_extra=y_extra,
                                N_e=N_e, kind=kind, decay_data=decay_data,
                                rows=rows, threshold=threshold,
                                **kwargs)

    def _chi_square(self, zam, e, Vy_extra, y_extra, N_e,
                   kind='mass yield', decay_data=None, rows=None,
                   threshold=None, **kwargs):
        """
        Method to characterises the contribution of the experiment to the
        'a posteriori' adjustment.

        Parameters
        ----------
        zam : `int`
            ZAM number of the material to which calculations are to be
            applied.
        e : `float`
            Energy to which calculations are to be applied.
        Vy_extra : 2D iterable
            2D covariance matrix for y_extra (MXM).
        y_extra : 1D iterable
            1D extra info on output (NX1)
        N_e : `int`
            Number of experimental values used in adjustment.
        kind : `str`, optional
            Keyword for obtaining sensitivity. The default is 'mass yield'.
        decay_data : `DecayData`, optional
            Object to change the model to CFY = Q*IFY or
            Ch_chain = S_chain*IFY, so the sensitivity (S) is Q or S_chain.
            The default is None, so the model is ChY = ChY_mass*IFY
            and the sensitivity is mass yield sensitivity.
        rows : `int`, optional
            Option to use row calculation for matrix calculations. This option
            defines the number of lines to be taken into account in each loop.
            The default is None.
        threshold : `int`, optional
            Optional argument to avoid numerical fluctuations or
            values so small that they do not have to be taken into
            account. The default is None.
        kwargs : `dict`
            keyword arguments for method `get_decay_chains`

        Returns
        -------
        `pd.Series`
            contribution to chi-square value
    
        Results:
        -------
        chi square < 0 :
            The experiment is very effective in the adjustment.
    
        Example
        -------
        >>> zam = [591480, 591481, 601480]
        >>> decay_minimal = sandy.get_endf6_file("jeff_33", 'decay', zam)
        >>> decay_fytest = sandy.DecayData.from_endf6(decay_minimal)
        >>> CFY_var_extra = np.diag(pd.Series([1, 1, 1]))
        >>> CFY_var_extra = pd.DataFrame(CFY_var_extra, index=zam, columns=zam)
        >>> y_extra = pd.Series([1, 1, 1], index=zam)
        >>> npfy = sandy.Fy(minimal_fytest_2)
        >>> Ne = 1
        >>> npfy._chi_square(942390, 500e3, CFY_var_extra, y_extra, Ne, kind='cumulative', decay_data=decay_fytest)
        591480   7.68510e-01
        591481   5.98149e-01
        601480   1.19440e-01
        dtype: float64

        >>> npfy._chi_square(942390, 500e3, CFY_var_extra, y_extra, Ne, kind='cumulative', decay_data=decay_fytest, rows=1)
        591480   7.68510e-01
        591481   5.98149e-01
        601480   1.19440e-01
        dtype: float64

        >>> A = [147, 148, 149]
        >>> Chain_var_extra = np.diag(pd.Series([1, 1, 1]))
        >>> Chain_var_extra = pd.DataFrame(Chain_var_extra, index=A, columns=A)
        >>> npfy = sandy.Fy(minimal_fytest_2)
        >>> y_extra = pd.Series([1, 1, 1], index=A)
        >>> npfy._chi_square(942390, 500e3, Chain_var_extra, y_extra, Ne)
        147   1.00000e+00
        148   1.45455e-01
        149   1.00000e+00
        dtype: float64

        >>> npfy._chi_square(942390, 500e3, Chain_var_extra, y_extra, Ne, rows=1)
        147   1.00000e+00
        148   1.45455e-01
        149   1.00000e+00
        dtype: float64
        """
        # Filter FY data:
        conditions = {'ZAM': zam, "E": e}
        fy_data = self._filters(conditions).data.set_index('ZAP')
        x_prior = fy_data.query('MT==454').FY
        Vx_prior = fy_data.query('MT==454').DFY
        Vx_prior = sandy.CategoryCov.from_var(Vx_prior).data
        # Find the GLS sensitivity:
        if kind == 'mass yield':
            model_sensitivity_object = self._filters(conditions)
        elif kind == 'cumulative' or 'chain yield':
            model_sensitivity_object = decay_data
        S = _gls_setup(model_sensitivity_object, kind, **kwargs)
        # Find the diagonal chi-value
        chi_square = sandy.chi_square(x_prior, S, Vx_prior, Vy_extra, y_extra,
                                      N_e, rows=rows)
        if threshold is not None:
            chi_square[abs(chi_square) < threshold] = 0
        return chi_square

    def _filters(self, conditions):
        """
        Apply several condition to source data and return filtered results.

        Parameters
        ----------
        conditions : `dict`
            Conditions to apply, where the key is any label present in the
            columns of `data` and the value is filtering condition.

        Returns
        -------
        `sandy.Fy`
            filtered dataframe of fission yields

        Examples
        --------
        >>> conditions = {"ZAP":380900, "E":2.53000e-07}
        >>> Fy(minimal_fytest)._filters(conditions)
            MAT   MT     ZAM     ZAP           E          FY         DFY
        0  9437  454  942390  380900 2.53000e-07 2.00000e-01 2.00000e-02
        """
        conditions = dict(conditions)
        out = self
        for keys, values in conditions.items():
            out = out.filter_by(keys, values)
        return out

    def filter_by(self, key, value):
        """
        Apply condition to source data and return filtered results.

        Parameters
        ----------
        `key` : `str`
            any label present in the columns of `data`
        `value` : `int` or `float`
            value used as filtering condition

        Returns
        -------
        `sandy.Fy`
            filtered dataframe of fission yields

        Notes
        -----
        .. note:: The primary function of this method is to make sure that
                  the filtered dataframe is still returned as a `Fy` object.

        Examples
        --------
        >>> Fy(minimal_fytest).filter_by("ZAP", 380900)
            MAT   MT     ZAM     ZAP           E          FY         DFY
        0  9437  454  942390  380900 2.53000e-07 2.00000e-01 2.00000e-02
        1  9437  454  942390  380900 5.00000e+05 8.00000e-01 4.00000e-02

        >>> Fy(minimal_fytest).filter_by("E", 5e5)
            MAT   MT     ZAM     ZAP           E          FY         DFY
        0  9437  454  942390  380900 5.00000e+05 8.00000e-01 4.00000e-02
        1  9437  454  942390  551370 5.00000e+05 1.00000e+00 5.00000e-02
        2  9437  454  942390  541350 5.00000e+05 2.00000e-01 1.00000e-02
        """
        condition = self.data[key] == value
        out = self.data.copy()[condition].reset_index(drop=True)
        return self.__class__(out)

    @classmethod
    def from_endf6(cls, endf6, verbose=False):
        """
        Extract fission yields from `Endf6` instance.

        Parameters
        ----------
        endf6 : `sandy.Endf6`
            object containing the ENDF-6 text
        verbose : `bool`, optional, default is `False`
            flag to print information when reading ENDF-6 file

        Returns
        -------
        `sandy.Fy`
            fission yield object

        Notes
        -----
        .. note:: Both independent and cumulative fission product yields are
                  loaded, if found.
        """
        tape = endf6.filter_by(listmf=[8], listmt=[454, 459])
        data = []
        for mat, mf, mt in tape.data:
            sec = tape.read_section(mat, mf, mt)
            zam = int(sec["ZA"]*10)
            if verbose:
                logging.info(f"reading 'ZAM={zam}'...")
            for e in sec["E"]:
                for zap in sec["E"][e]["ZAP"]:
                    fy = sec["E"][e]["ZAP"][zap]["FY"]
                    dfy = sec["E"][e]["ZAP"][zap]["DFY"]
                    values = (mat, mt, zam, zap, e, fy, dfy)
                    data.append(dict(zip(cls._columns, values)))
        df = pd.DataFrame(data)
        return cls(df)

    def to_endf6(self, endf6):
        """
        Update cross sections in `Endf6` instance with those available in a
        `Fy` instance.

        .. warning:: only IFY and CFY that are originally
                     present in the `Endf6` instance are modified

        Parameters
        ----------
        `endf6` : `sandy.Endf6`
            `Endf6` instance

        Returns
        -------
        `sandy.Endf6`
            `Endf6` instance with updated IFY and CFY

        Examples
        --------
        >>> tape = sandy.get_endf6_file("jeff_33", "nfpy", "all")
        >>> from_endf = sandy.sections.mf8.read_mf8(tape, 9228, 454)
        >>> text = sandy.sections.mf8._write_fy(from_endf)
<<<<<<< HEAD
        >>> fy = sandy.Fy.from_endf6(tape)
        >>> new_tape = fy.to_endf6(tape)
        >>> new_from_endf = sandy.sections.mf8.read_mf8(new_tape, 9228, 454)
        >>> new_text = sandy.sections.mf8._write_fy(new_from_endf)
        >>> assert new_text == text

        >>> tape = sandy.get_endf6_file("jeff_33", "nfpy", "all")
        >>> from_endf = sandy.sections.mf8.read_mf8(tape, 9228, 459)
        >>> text = sandy.sections.mf8._write_fy(from_endf)
        >>> fy = sandy.Fy.from_endf6(tape)
        >>> new_tape = fy.to_endf6(tape)
=======
        >>> fy = sandy.Fy.from_endf6(tape)
        >>> new_tape = fy.to_endf6(tape)
        >>> new_from_endf = sandy.sections.mf8.read_mf8(new_tape, 9228, 454)
        >>> new_text = sandy.sections.mf8._write_fy(new_from_endf)
        >>> assert new_text == text

        >>> tape = sandy.get_endf6_file("jeff_33", "nfpy", "all")
        >>> from_endf = sandy.sections.mf8.read_mf8(tape, 9228, 459)
        >>> text = sandy.sections.mf8._write_fy(from_endf)
        >>> fy = sandy.Fy.from_endf6(tape)
        >>> new_tape = fy.to_endf6(tape)
>>>>>>> e1f57fa1
        >>> new_from_endf = sandy.sections.mf8.read_mf8(new_tape, 9228, 459)
        >>> new_text = sandy.sections.mf8._write_fy(new_from_endf)
        >>> assert new_text == text
        """
        data_endf6 = endf6.data.copy()
        mf = 8
        for (mat, mt, e), data_fy in self.data.groupby(['MAT', 'MT', 'E']):
            sec = endf6.read_section(mat, mf, mt)
            new_data = data_fy.set_index('ZAP')[['FY', 'DFY']].T.to_dict()
            sec['E'][e]['ZAP'] = new_data
            data_endf6[(mat, mf, mt)] = sandy.write_mf8(sec)
        return sandy.Endf6(data_endf6)

    def to_hdf5(self, file, library):
        """
        Write fission yield data to hdf5 file.

        Parameters
        ----------
        `file` : `str`
            HDF5 file
        `library` : `str`
            library name

        Warnings
        --------
        `logging.warning`
            raise a warning if any hdf5 group key is already in used, still
            the existing group will be replaced

        Notes
        -----
        .. note:: the group key for each set of fission yields contains
                    * library: the lowercase name of the library
                    * fy: key "fy"
                    * kind: "independent" or "cumulative"
                    * ZAM: the ZAM number proceeded by prefix "i"
        .. note:: the energy values in the HDF5 file are in MeV
        """
        warnings.filterwarnings("ignore", category=NaturalNameWarning)
        lib = library
        with h5py.File(file, "a") as f:
            for (zam, mt), df in self.data.groupby(["ZAM", "MT"]):
                kind = "independent" if mt == 454 else "cumulative"
                library = lib.lower()
                key = f"{library}/fy/{kind}/{zam}"
                if key in f:
                    msg = f"hdf5 dataset '{key}' already exists and " +\
                           "will be replaced"
                    logging.warning(msg)
                    del f[key]
                else:
                    logging.info(f"creating hdf5 dataset '{key}'")
                group = f.create_group(key)
                group.attrs["nuclide"] = zam  # redunant
                group.attrs["kind"] = kind    # redunant
                group.attrs["library"] = lib  # redunant
                tab = self.energy_table(zam, by="ZAM", kind=kind)
                tab.index *= 1e-6
                tab.to_hdf(file, key, format="fixed")


def _gls_setup(model_sensitivity_object, kind, **kwargs):
    """
    A function to obtain the sensitivity for performing GLS.

    Parameters
    ----------
    model_sensitivity_object : `DecayData` or `Fy`
        Object from which the sensitivity (S) of the model is to be derived:
            y_calc = S*x_prior
    kind : `str`
        Keyword for obtaining sensitivity.
    index: `pd.Index`, optional
        Optional argument with `sandy.Fy` object index to compare with decay
        radioactive decay data index.

    Raises
    ------
    TypeError
        The kind is not implemented in the method.

    Returns
    -------
    S : `pandas.DataFrame`
        The sensitivity for performing GLS.
    """
    if kind == 'cumulative':
        S = model_sensitivity_object.get_qmatrix()
    elif kind == 'chain yield':
        S = model_sensitivity_object.get_chain_yield_sensitivity(**kwargs)
    elif kind == 'mass yield':
        S = model_sensitivity_object.get_mass_yield_sensitivity()
    else:
        raise ValueError('Keyword argument "kind" is not valid')
    return S


def fy2hdf(e6file, h5file, lib):
    """
    Write to disk a HDF5 file that reproduces the content of a FY file in
    ENDF6 format.

    Parameters
    ----------
    e6file : `str`
        ENDF-6 filename
    h5file : `str`
        HDF5 filename
    lib : `str`
        library name (it will appear as a hdf5 group)
    """
    # This function os tested in an ALEPH notebook
    endf6 = sandy.Endf6.from_file(e6file)
    logging.info(f"adding FY to '{lib}' in '{h5file}'")
    Fy.from_endf6(endf6, verbose=True).to_hdf5(h5file, lib)<|MERGE_RESOLUTION|>--- conflicted
+++ resolved
@@ -1916,7 +1916,6 @@
         >>> tape = sandy.get_endf6_file("jeff_33", "nfpy", "all")
         >>> from_endf = sandy.sections.mf8.read_mf8(tape, 9228, 454)
         >>> text = sandy.sections.mf8._write_fy(from_endf)
-<<<<<<< HEAD
         >>> fy = sandy.Fy.from_endf6(tape)
         >>> new_tape = fy.to_endf6(tape)
         >>> new_from_endf = sandy.sections.mf8.read_mf8(new_tape, 9228, 454)
@@ -1928,19 +1927,6 @@
         >>> text = sandy.sections.mf8._write_fy(from_endf)
         >>> fy = sandy.Fy.from_endf6(tape)
         >>> new_tape = fy.to_endf6(tape)
-=======
-        >>> fy = sandy.Fy.from_endf6(tape)
-        >>> new_tape = fy.to_endf6(tape)
-        >>> new_from_endf = sandy.sections.mf8.read_mf8(new_tape, 9228, 454)
-        >>> new_text = sandy.sections.mf8._write_fy(new_from_endf)
-        >>> assert new_text == text
-
-        >>> tape = sandy.get_endf6_file("jeff_33", "nfpy", "all")
-        >>> from_endf = sandy.sections.mf8.read_mf8(tape, 9228, 459)
-        >>> text = sandy.sections.mf8._write_fy(from_endf)
-        >>> fy = sandy.Fy.from_endf6(tape)
-        >>> new_tape = fy.to_endf6(tape)
->>>>>>> e1f57fa1
         >>> new_from_endf = sandy.sections.mf8.read_mf8(new_tape, 9228, 459)
         >>> new_text = sandy.sections.mf8._write_fy(new_from_endf)
         >>> assert new_text == text
