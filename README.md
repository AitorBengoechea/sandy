--- conflicted
+++ resolved
@@ -41,16 +41,13 @@
 SANDY is developed in python3 and does not support python2.
 In order to run SANDY, make sure that you have a version of python3 installed.
 
-<<<<<<< HEAD
 [Here](requirements.txt) you can find the python dependencies required to ensure the correct functioning of SANDY.
-=======
 ```
 * pandas >= 0.20
 * numpy
 * scipy
 * pytest >= 3.3
 ```
->>>>>>> c330c5e5
 
 ### Installation
 
@@ -77,20 +74,13 @@
 
 ## Running the tests
 
-<<<<<<< HEAD
-Type the following from the source code directory to automatically run SANDY's tests
-=======
 Once the installation is completed, run ```pytest``` to automatically start SANDY's automated tests
->>>>>>> c330c5e5
 
 ```bash
 pytest
 ```
-<<<<<<< HEAD
 
 More [pytest](https://docs.pytest.org/en/latest/) command line option can be added to customize the tests set.
-=======
->>>>>>> c330c5e5
 
 ## Usage
 
@@ -100,64 +90,14 @@
 python -m sandy.sampling --help
 ```
 
-<<<<<<< HEAD
-## Contacts
-=======
-The command output is reported below
 
-```
-usage: python -m sandy.sampling [-h]
-                                (--endf6-cov ENDF6_COV | --errorr-cov ERRORR_COV)
-                                --samples SAMPLES [--outdir DIR]
-                                [-np PROCESSES] [--eig N]
-                                [--mat {1,..,9999} [{1,..,9999} ...]]
-                                [--mf {1,..,40} [{1,..,40} ...]]
-                                [--mt {1,..,999} [{1,..,999} ...]]
-                                [--outname OUTNAME] [--verbose] [-e E [E ...]]
-                                [-v]
-                                file
-
-Run sampling
-
-positional arguments:
-  file                  ENDF-6 or PENDF format file
-
-optional arguments:
-  -h, --help            show this help message and exit
-  --endf6-cov ENDF6_COV
-                        ENDF-6 file containing covariances
-  --errorr-cov ERRORR_COV
-                        ERRORR file containing covariances
-  --samples SAMPLES     number of samples
-  --outdir DIR          target directory where outputs are stored
-                        (default = current working directory)
-                        if it does not exist it will be created
-  -np PROCESSES, --processes PROCESSES
-                        number of worker processes (default = 1)
-  --eig N               print the first N eigenvalues of the evaluated covariance matrices
-                        (default = do not print)
-  --mat {1,..,9999} [{1,..,9999} ...]
-                        draw samples only from the selected MAT sections (default = keep all)
-  --mf {1,..,40} [{1,..,40} ...]
-                        draw samples only from the selected MF sections (default = keep all)
-  --mt {1,..,999} [{1,..,999} ...]
-                        draw samples only from the selected MT sections (default = keep all)
-  --outname OUTNAME     basename for the output files (default is the the basename of <file>.)
-  --verbose             turn on verbosity (default = quiet)
-  -e E [E ...], --energy-points E [E ...]
-                        additional energy points (in eV) to include in the incoming-neutron energy grid
-                        (default = None)
-  -v, --version         SANDY's version.
-```
-
-#### <a name="contacts"></a>Contacts
->>>>>>> c330c5e5
+## <a name="contacts"></a>Contacts
 
 * [**Luca Fiorito**](https://github.com/luca-fiorito-11) - lucafiorito.11@gmail.com
 
 ## Acknowledgments
 
-SANDY was conceived and developed as a part of the PhD thesis on *Nuclear data uncertainty propagation and uncertainty quantification in nuclear codes* in th framework of a collaboration between [SCK-CEN](https://www.sckcen.be) and [ULB](http://www.ulb.ac.be).
+SANDY was conceived and developed as a part of the PhD thesis on *Nuclear data uncertainty propagation and uncertainty quantification in nuclear codes* in the framework of a collaboration between [SCK-CEN](https://www.sckcen.be) and [ULB](http://www.ulb.ac.be).
 
 
 #### <a name="publications"></a>Publications
